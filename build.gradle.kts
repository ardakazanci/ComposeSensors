buildscript {
    val compose_version by extra("1.4.3")
    val wear_compose_version by extra("1.0.0")
}
// Top-level build file where you can add configuration options common to all sub-projects/modules.
plugins {
<<<<<<< HEAD
    id("com.android.application") version "8.1.0" apply false
    id("com.android.library") version "7.4.2" apply false
=======
    id("com.android.application") version "7.4.2" apply false
    id("com.android.library") version "8.1.0" apply false
>>>>>>> 739b45af
    id("org.jetbrains.kotlin.android") version "1.8.10" apply false
}<|MERGE_RESOLUTION|>--- conflicted
+++ resolved
@@ -4,12 +4,7 @@
 }
 // Top-level build file where you can add configuration options common to all sub-projects/modules.
 plugins {
-<<<<<<< HEAD
     id("com.android.application") version "8.1.0" apply false
-    id("com.android.library") version "7.4.2" apply false
-=======
-    id("com.android.application") version "7.4.2" apply false
     id("com.android.library") version "8.1.0" apply false
->>>>>>> 739b45af
     id("org.jetbrains.kotlin.android") version "1.8.10" apply false
 }