--- conflicted
+++ resolved
@@ -86,15 +86,9 @@
 Linear Acceleration | ✅️ | rememberLinearAccelerationSensorState()
 Rotation Vector | ✅️️ | rememberRotationVectorSensorState()
 Relative Humidity | ⚠️ | WIP
-<<<<<<< HEAD
-Ambient Temperature | ⚠️ | WIP
-Magnetic Field (Uncalibrated) | ⚠️ | WIP
-GameRotation Vector | ✅️ | rememberGameRotationVectorSensorState()
-=======
 Ambient Temperature | ✅️ | rememberAmbientTemperatureSensorState()
 Magnetic Field (Uncalibrated) | — | N/A
-GameRotation Vector | ⚠️ | WIP
->>>>>>> 26171a4d
+GameRotation Vector | ✅️ | rememberGameRotationVectorSensorState()
 Gyroscope (Uncalibrated) | ⚠️ | WIP
 Significant Motion | — | N/A
 Step Detector | ✅️ | rememberStepDetectorSensorState()
