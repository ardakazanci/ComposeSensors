# Compose Sensors
<img src="https://raw.githubusercontent.com/mutualmobile/ComposeSensors/main/art/thumnail.png" width=200 />

[![Sonatype](https://img.shields.io/nexus/s/com.mutualmobile/composesensors?server=https%3A%2F%2Foss.sonatype.org)](https://oss.sonatype.org/#nexus-search;gav~com.mutualmobile~composesensors~~~)
[![Sonatype](https://img.shields.io/nexus/r/com.mutualmobile/composesensors?server=https%3A%2F%2Foss.sonatype.org%2F)](https://oss.sonatype.org/#nexus-search;gav~com.mutualmobile~composesensors~~~)

Accessing sensor data of your Android devices just became quick and easy ⚡️

This library provides a convenience wrapper over the [Sensor APIs](https://developer.android.com/guide/topics/sensors/sensors_overview) for Android to be used with Jetpack Compose.

## Demo ❤️
![Screen Recording 2023-04-03 at 1 00 08 PM](https://user-images.githubusercontent.com/89389061/229441943-6339d18f-c704-4d92-9fe8-28c2fd94fdeb.gif)

## WIP 🚧
This library is a work-in-progress and is subject to major changes. Our team is working hard to get it stable as soon as possible. Thank you for your patience 🌺

## Usage 🚀
### Install dependency 📲
#### Kotlin `build.gradle.kts (:module-name)`
```
dependencies {
    ...
    implementation("com.mutualmobile:composesensors:x.y.z")
}
```
#### Groovy `build.gradle (:module-name)`
```
dependencies {
    ...
    implementation 'com.mutualmobile:composesensors:x.y.z'
}
```

### Snapshots 📸
Add `https://oss.sonatype.org/content/repositories/snapshots` as a maven repository resource to be able to access SNAPSHOT versions of this library. Check `tags` for the latest library version.
#### Kotlin `settings.gradle.kts`
```
dependencyResolutionManagement {
    ...
    repositories {
        ...
        maven("https://oss.sonatype.org/content/repositories/snapshots")
    }
}
```
#### Groovy `settings.gradle`
```
dependencyResolutionManagement {
    ...
    repositories {
        ...
        maven {
            url = 'https://oss.sonatype.org/content/repositories/snapshots'
        }
    }
}
```

The library provides straightforward state methods for multiple sensors like Accelerometer, Gyroscope, etc (more mentioned below). Following is an example on how to get the current values from the `Accelerometer`:
```
val accelerometerState = rememberAccelerometerSensorState()
```
Use it in an example:
```
val accelerometerState = rememberAccelerometerSensorState()
// Optional: You could also write: rememberAccelerometerSensorState(sensorDelay = SensorDelay.Fastest) for fetching sensor data faster

Text(
    text = "Force X: ${accelerometerState.xForce}" +
    "\nForce Y: ${accelerometerState.yForce}" +
    "\nForce Z: ${accelerometerState.zForce}" +
    "\nIs Available?: ${accelerometerState.isAvailable}"
)
```

## Sensors Supported 📱
ComposeSensors plans to support the following Android sensors:
Sensor  | Status | Composable
------------- | ------------- | -------------
Accelerometer  | ✅ | rememberAccelerometerSensorState()
Magnetic Field  | ✅ | rememberMagneticFieldSensorState()
Gyroscope  | ✅ | rememberGyroscopeSensorState()
Light  | ✅️ | rememberLightSensorState()
Pressure | ✅️ | rememberPressureSensorState()
Proximity | ✅️️ | rememberProximitySensorState()
Gravity | ✅️ | rememberGravitySensorState()
Linear Acceleration | ✅️ | rememberLinearAccelerationSensorState()
Rotation Vector | ✅️️ | rememberRotationVectorSensorState()
Relative Humidity | ⚠️ | WIP
Ambient Temperature | ✅️ | rememberAmbientTemperatureSensorState()
Magnetic Field (Uncalibrated) | ✅️️ | rememberUncalibratedMagneticFieldSensorState()
GameRotation Vector | ✅️ | rememberGameRotationVectorSensorState()
Gyroscope (Uncalibrated) | ⚠️ | WIP
Significant Motion | — | N/A
Step Detector | ✅️ | rememberStepDetectorSensorState()
Step Counter | ✅️ | rememberStepCounterSensorState()
Geomagnetic Rotation Vector | ✅️️ | rememberGeomagneticRotationVectorSensorState()
Heart Rate | ✅️ | rememberHeartRateSensorState()
Pose6DOF | — | N/A
Stationary Detect | ⚠️ | WIP
Motion Detect | ⚠️ | WIP
Heart Beat | — | N/A
Low Latency Off-Body Detect | ✅️ | rememberLowLatencyOffBodyDetectSensorState()
Accelerometer (Uncalibrated) | ⚠️ | WIP
Hinge Angle | ✅️ | rememberHingeAngleSensorState()
<<<<<<< HEAD
Head Tracker | — | N/A
Accelerometer Limited Axes | — | N/A
Gyroscope Limited Axes | — | N/A
Accelerometer Limited Axes (Uncalibrated) | ✅ | rememberAccelerometerLimitedAxesUncalibratedSensorState()
=======
Head Tracker | ✅️ | rememberHeadTrackerSensorState()
Accelerometer Limited Axes | ⚠️ | WIP
Gyroscope Limited Axes | ✅️️ | rememberLimitedAxesGyroscopeSensorState()
Accelerometer Limited Axes (Uncalibrated) | ⚠️ | WIP
>>>>>>> 63a3b4d0
Gyroscope Limited Axes (Uncalibrated) | — | N/A
Heading | ⚠️ | WIP
All | — | N/A

## License 🔖
```
Copyright 2023 MutualMobile

Licensed under the Apache License, Version 2.0 (the "License");
you may not use this file except in compliance with the License.
You may obtain a copy of the License at

   http://www.apache.org/licenses/LICENSE-2.0

Unless required by applicable law or agreed to in writing, software
distributed under the License is distributed on an "AS IS" BASIS,
WITHOUT WARRANTIES OR CONDITIONS OF ANY KIND, either express or implied.
See the License for the specific language governing permissions and
limitations under the License.
```<|MERGE_RESOLUTION|>--- conflicted
+++ resolved
@@ -103,17 +103,10 @@
 Low Latency Off-Body Detect | ✅️ | rememberLowLatencyOffBodyDetectSensorState()
 Accelerometer (Uncalibrated) | ⚠️ | WIP
 Hinge Angle | ✅️ | rememberHingeAngleSensorState()
-<<<<<<< HEAD
-Head Tracker | — | N/A
-Accelerometer Limited Axes | — | N/A
-Gyroscope Limited Axes | — | N/A
-Accelerometer Limited Axes (Uncalibrated) | ✅ | rememberAccelerometerLimitedAxesUncalibratedSensorState()
-=======
 Head Tracker | ✅️ | rememberHeadTrackerSensorState()
 Accelerometer Limited Axes | ⚠️ | WIP
 Gyroscope Limited Axes | ✅️️ | rememberLimitedAxesGyroscopeSensorState()
-Accelerometer Limited Axes (Uncalibrated) | ⚠️ | WIP
->>>>>>> 63a3b4d0
+Accelerometer Limited Axes (Uncalibrated) | ✅ | rememberAccelerometerLimitedAxesUncalibratedSensorState()
 Gyroscope Limited Axes (Uncalibrated) | — | N/A
 Heading | ⚠️ | WIP
 All | — | N/A
