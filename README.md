--- conflicted
+++ resolved
@@ -103,13 +103,8 @@
 Low Latency Off-Body Detect | ✅️ | rememberLowLatencyOffBodyDetectSensorState()
 Accelerometer (Uncalibrated) | ⚠️ | WIP
 Hinge Angle | ✅️ | rememberHingeAngleSensorState()
-<<<<<<< HEAD
 Head Tracker | ✅️ | rememberHeadTrackerSensorState()
 Accelerometer Limited Axes | — | N/A
-=======
-Head Tracker | — | N/A
-Accelerometer Limited Axes | ⚠️ | WIP
->>>>>>> 8a1c03f5
 Gyroscope Limited Axes | ✅️️ | rememberLimitedAxesGyroscopeSensorState()
 Accelerometer Limited Axes (Uncalibrated) | ⚠️ | WIP
 Gyroscope Limited Axes (Uncalibrated) | — | N/A
